--- conflicted
+++ resolved
@@ -13,11 +13,7 @@
 import { DocumentCache } from "./document_cache.js";
 
 // Load environment variables from .env file
-<<<<<<< HEAD
-config({ path: "/Users/jonathanavrach/code/mcp-server/.env" });
-=======
 config();
->>>>>>> 9ce564a1
 
 // Environment variables
 const CLIENT_ID = process.env.SIGMA_CLIENT_ID;
