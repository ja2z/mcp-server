--- conflicted
+++ resolved
@@ -39,18 +39,13 @@
 }
 
 // Validate required environment variables
-<<<<<<< HEAD
-if (!process.env.AWS_LAMBDA_FUNCTION_NAME && (!CLIENT_ID || !CLIENT_SECRET || !CACHE_TABLE_NAME)) {
-  throw new Error("Missing required environment variables: SIGMA_CLIENT_ID, SIGMA_CLIENT_SECRET, CACHE_TABLE_NAME");
-=======
 if (!CLIENT_ID || !CLIENT_SECRET) {
   throw new Error("Missing required environment variables: SIGMA_CLIENT_ID, SIGMA_CLIENT_SECRET");
 }
 
-// Only require CACHE_TABLE_NAME if not using local cache
-if (!SKIP_CACHE && !CACHE_TABLE_NAME) {
+// Only require CACHE_TABLE_NAME if not using local cache and not in AWS Lambda
+if (!process.env.AWS_LAMBDA_FUNCTION_NAME && !SKIP_CACHE && !CACHE_TABLE_NAME) {
   throw new Error("Missing required environment variable: CACHE_TABLE_NAME (required when not using local cache)");
->>>>>>> 9c10a0bf
 }
 
 export class SigmaMcpServer {
